--- conflicted
+++ resolved
@@ -5,9 +5,7 @@
 
 TermType = t.Literal["FALL", "WINTER", "SPRING", "SUMMER"]
 IntensityTimeLimitsType = dict[str, tuple[float, t.Literal["year", "term"]]]
-<<<<<<< HEAD
 CheckpointType = t.Union[pd.DataFrame, t.Callable[[pd.DataFrame], pd.DataFrame]]
-=======
 CheckpointTypeType = t.Literal[
     "nth",
     "first",
@@ -17,7 +15,6 @@
     "last_in_enrollment_year",
 ]
 TargetTypeType = t.Literal["graduation", "retention", "credits_earned"]
->>>>>>> 42751aaf
 
 
 def to_list(value: t.Any) -> list:
