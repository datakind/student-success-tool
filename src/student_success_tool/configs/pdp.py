--- conflicted
+++ resolved
@@ -208,11 +208,7 @@
             "as 'peak' COVID, for use in control variables to account for pandemic effects"
         ),
     )
-<<<<<<< HEAD
-    key_course_subject_areas: t.Optional[t.List[t.Union[str, t.List[str]]] ]= pyd.Field(
-=======
     key_course_subject_areas: t.Optional[t.List[t.Union[str, t.List[str]]]] = pyd.Field(
->>>>>>> d4e04b2f
         default=None,
         description=(
             "One or more course subject areas (formatted as 2-digit CIP codes) "
