--- conflicted
+++ resolved
@@ -23,11 +23,7 @@
 def calculate_fnpr_and_ci(
     targets: pd.Series,
     preds: pd.Series,
-<<<<<<< HEAD
     apply_scaling: bool = True,
-=======
-    min_fnpr_samples: int = MIN_FNPR_SAMPLES,
->>>>>>> 2ae69943
 ) -> tuple[float, float, float, bool]:
     """
     Calculates the False Negative Prediction Rate (FNPR) and its confidence interval, applying Laplace smoothing.
@@ -36,27 +32,19 @@
         targets: Labels from model output
         preds: Predictions from model output
         min_fnpr_samples: Minimum number of true positives or false negatives for FNPR calculation.
-<<<<<<< HEAD
         apply_scaling: Boolean of whether log scaling should be applied. We default to True since we want to
         sufficiently dampen FNPR variance in low sample sizes situations.
-=======
->>>>>>> 2ae69943
 
     Returns:
         fnpr: False Negative Parity Rate
         ci_min: Lower bound of the confidence interval
         ci_max: Upper bound of the confidence interval
-<<<<<<< HEAD
         num_positives: We output the number of positives for reporting. When the number of positives are low (< MIN_FNPR_SAMPLES),
         then our FNPR computation is likely not as reliable. 
-=======
-        valid_samples_flag: True if the minimum number of samples for FNPR calculation was met.
->>>>>>> 2ae69943
     """
     cm = confusion_matrix(targets, preds, labels=[False, True])
     tn, fp, fn, tp = cm.ravel()
 
-<<<<<<< HEAD
     # Calculate FNPR & apply Log Scaling to smoothen FNPR at low sample sizes
     scaled_num_positives = (
         fn + tp + np.log(fn + tp + 1) 
@@ -72,22 +60,6 @@
     ci_min, ci_max = max(0, fnpr - margin), min(1, fnpr + margin)
 
     return fnpr, ci_min, ci_max, fn + tp
-=======
-    # Assign whether FNPR calculation is reliable (low TP and/or low FN can create instability)
-    valid_samples_flag = (tp >= min_fnpr_samples) and (fn >= min_fnpr_samples)
-
-    # Calculate FNPR
-    num_positives = fn + tp
-    fnpr = fn / num_positives if num_positives > 0 else 0
-
-    # Confidence Interval Calculation
-    margin = (
-        Z * np.sqrt((fnpr * (1 - fnpr)) / num_positives) if num_positives > 0 else 0
-    )
-    ci_min, ci_max = max(0, fnpr - margin), min(1, fnpr + margin)
-
-    return fnpr, ci_min, ci_max, valid_samples_flag
->>>>>>> 2ae69943
 
 
 def check_ci_overlap(
@@ -124,14 +96,9 @@
     Args:
         fnpr1: FNPR value for subgroup 1
         fnpr2: FNPR value for subgroup 2
-<<<<<<< HEAD
-        denominator1: Number of false negatives + true negatives for subgroup 1
-        denominator2: Number of false negatives + true negatives for subgroup 2
-=======
         num_positives1: Number of false negatives + true negatives for subgroup 1
         num_positives2: Number of false negatives + true negatives for subgroup 2
->>>>>>> 2ae69943
-
+        
     Returns:
         Two-tailed p-value for the z-test for the FNPR difference between the two subgroups.
     """
@@ -140,12 +107,8 @@
     ):  # Ensures valid sample sizes for z-test
         return np.nan
     std_error = np.sqrt(
-<<<<<<< HEAD
-        ((fnpr1 * (1 - fnpr1)) / denominator1) + ((fnpr2 * (1 - fnpr2)) / denominator2)
-=======
         ((fnpr1 * (1 - fnpr1)) / num_positives1)
         + ((fnpr2 * (1 - fnpr2)) / num_positives2)
->>>>>>> 2ae69943
     )
     z_stat = (fnpr1 - fnpr2) / std_error
     return float(2 * (1 - st.norm.cdf(abs(z_stat))))  # Two-tailed p-value
@@ -209,11 +172,8 @@
         high_bias_thresh: Threshold for flagging high bias.
         moderate_bias_thresh: Threshold for flagging moderate bias.
         low_bias_thresh: Threshold for flagging low bias.
-<<<<<<< HEAD
         min_samples: Minimum number of positive samples (FN + TP) such that FNPR difference
         will be flagged.
-=======
->>>>>>> 2ae69943
 
     Returns:
         List of dictionaries with bias flag information.
