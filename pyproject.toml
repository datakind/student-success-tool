--- conflicted
+++ resolved
@@ -28,12 +28,9 @@
     "pydyf~=0.8.0",
     "markdown~=3.5",
     "types-markdown~=3.8",
-<<<<<<< HEAD
     "h2o>=3.44,<3.46",
     "polars~=0.20",
-=======
     "tomlkit==0.13.3"
->>>>>>> 568bc72a
 ]
 
 [project.urls]
