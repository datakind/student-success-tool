--- conflicted
+++ resolved
@@ -2870,11 +2870,7 @@
 
 [[package]]
 name = "student-success-tool"
-<<<<<<< HEAD
-version = "0.3.4"
-=======
-version = "0.3.6"
->>>>>>> d4e04b2f
+version = "0.3.1"
 source = { editable = "." }
 dependencies = [
     { name = "databricks-connect" },
