try:
    import tomllib  # noqa
except ImportError:  # => PY3.10
    import tomli as tomllib  # noqa

import pydantic as pyd
import pathlib
import pytest

from student_success_tool.configs import pdp

SRC_ROOT = pathlib.Path(__file__).parents[2] / "pipelines" / "pdp" / "institution_id"

<<<<<<< HEAD
# NOTE: if template config file changes, you should update it here as well
@pytest.fixture(scope="module")
def template_cfg_str():
    return """
    institution_id = "INST_ID"
    institution_name = "INST NAME"

    student_id_col = "student_guid"
    target_col = "target"
    split_col = "split"
    sample_weight_col = "sample_weight"
    student_group_cols = ["student_age", "race", "ethnicity", "gender", "first_gen"]
    pred_col = "pred"
    pred_prob_col = "pred_prob"
    pos_label = true
    random_state = 12345
    
    [datasets.bronze]
    raw_course = { file_path = "/Volumes/CATALOG/INST_ID_bronze/INST_ID_bronze_file_volume/FILE_NAME_COURSE.csv" }
    raw_cohort = { file_path = "/Volumes/CATALOG/INST_ID_bronze/INST_ID_bronze_file_volume/FILE_NAME_COHORT.csv" }

    [datasets.silver]
    preprocessed = { table_path = "CATALOG.INST_ID_silver.DATASET_NAME_preprocessed" }
    modeling = { table_path = "CATALOG.INST_ID_silver.DATASET_NAME_modeling" }

    [datasets.gold]
    advisor_output = { table_path = "CATALOG.INST_ID_gold.INST_ID_advisor_output" }

    [model]
    experiment_id = "EXPERIMENT_ID"
    run_id = "RUN_ID"
    framework = "sklearn"

    [preprocessing]
    splits = { train = 0.6, test = 0.2, validate = 0.2 }
    sample_class_weight = "balanced"

    [preprocessing.features]
    min_passing_grade = 1.0
    min_num_credits_full_time = 12
    # NOTE: single quotes *required* here; it's TOML syntax for literal strings
    course_level_pattern = 'asdf'
    key_course_subject_areas = ["24", "51", ["27", "31"]]
    key_course_ids = ["ENGL101", "MATH101", ["ENGL102", "MATH102"]]
=======
>>>>>>> d4e04b2f

@pytest.fixture(scope="module")
def template_cfg_dict():
    config_path = SRC_ROOT / "config-TEMPLATE.toml"
    with config_path.open("rb") as f:
        return tomllib.load(f)


def test_template_pdp_cfgs(template_cfg_dict):
    result = pdp.PDPProjectConfig.model_validate(template_cfg_dict)
    print(result)
    assert isinstance(result, pyd.BaseModel)


@pytest.mark.parametrize(
    ["cfg_str", "context"],
    [
        (
            'institution_id = "inst_id"',
            pytest.raises(pyd.ValidationError),
        ),
        (
            """
            institution_id = "INVALID_IDENTIFIER!"
            institution_name = "Inst Name"
            """,
            pytest.raises(pyd.ValidationError),
        ),
        (
            """
            institution_id = "inst_id"
            institution_name = "Inst Name"
            [datasets.labeled]
            foo = { "table_path" = "CATALOG.SCHEMA.TABLE_NAME" }
            """,
            pytest.raises(pyd.ValidationError),
        ),
        (
            """
            institution_id = "inst_id"
            institution_name = "Inst Name"

            [models.foo]
            experiment_id = "EXPERIMENT_ID"
            """,
            pytest.raises(pyd.ValidationError),
        ),
    ],
)
def test_bad_pdp_cfgs(cfg_str, context):
    cfg = tomllib.loads(cfg_str)
    with context:
        result = pdp.PDPProjectConfig.model_validate(cfg)
        assert isinstance(result, pyd.BaseModel)<|MERGE_RESOLUTION|>--- conflicted
+++ resolved
@@ -11,53 +11,6 @@
 
 SRC_ROOT = pathlib.Path(__file__).parents[2] / "pipelines" / "pdp" / "institution_id"
 
-<<<<<<< HEAD
-# NOTE: if template config file changes, you should update it here as well
-@pytest.fixture(scope="module")
-def template_cfg_str():
-    return """
-    institution_id = "INST_ID"
-    institution_name = "INST NAME"
-
-    student_id_col = "student_guid"
-    target_col = "target"
-    split_col = "split"
-    sample_weight_col = "sample_weight"
-    student_group_cols = ["student_age", "race", "ethnicity", "gender", "first_gen"]
-    pred_col = "pred"
-    pred_prob_col = "pred_prob"
-    pos_label = true
-    random_state = 12345
-    
-    [datasets.bronze]
-    raw_course = { file_path = "/Volumes/CATALOG/INST_ID_bronze/INST_ID_bronze_file_volume/FILE_NAME_COURSE.csv" }
-    raw_cohort = { file_path = "/Volumes/CATALOG/INST_ID_bronze/INST_ID_bronze_file_volume/FILE_NAME_COHORT.csv" }
-
-    [datasets.silver]
-    preprocessed = { table_path = "CATALOG.INST_ID_silver.DATASET_NAME_preprocessed" }
-    modeling = { table_path = "CATALOG.INST_ID_silver.DATASET_NAME_modeling" }
-
-    [datasets.gold]
-    advisor_output = { table_path = "CATALOG.INST_ID_gold.INST_ID_advisor_output" }
-
-    [model]
-    experiment_id = "EXPERIMENT_ID"
-    run_id = "RUN_ID"
-    framework = "sklearn"
-
-    [preprocessing]
-    splits = { train = 0.6, test = 0.2, validate = 0.2 }
-    sample_class_weight = "balanced"
-
-    [preprocessing.features]
-    min_passing_grade = 1.0
-    min_num_credits_full_time = 12
-    # NOTE: single quotes *required* here; it's TOML syntax for literal strings
-    course_level_pattern = 'asdf'
-    key_course_subject_areas = ["24", "51", ["27", "31"]]
-    key_course_ids = ["ENGL101", "MATH101", ["ENGL102", "MATH102"]]
-=======
->>>>>>> d4e04b2f
 
 @pytest.fixture(scope="module")
 def template_cfg_dict():
