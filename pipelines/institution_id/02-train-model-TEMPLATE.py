--- conflicted
+++ resolved
@@ -339,18 +339,8 @@
     sample_weight=df[cfg.sample_weight_col],
     random_state=cfg.random_state,
 )
-<<<<<<< HEAD
-
-=======
->>>>>>> 88069212
 fig = ax.get_figure()
 fig.tight_layout()
 # save plot via mlflow into experiment artifacts folder
 with mlflow.start_run(run_id=run_id) as run:
-<<<<<<< HEAD
-    mlflow.log_figure(fig, "test_features_permutation_importance.png")
-=======
-    mlflow.log_figure(fig, "test_features_permutation_importance.png")
-
-# COMMAND ----------
->>>>>>> 88069212
+    mlflow.log_figure(fig, "test_features_permutation_importance.png")