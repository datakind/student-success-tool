# Databricks notebook source
# MAGIC %md
# MAGIC # SST Train and Evaluate Model: [SCHOOL]
# MAGIC
# MAGIC Third step in the process of transforming raw (PDP) data into actionable, data-driven insights for advisors: load a prepared modeling dataset, configure experiment tracking framework, then train and evaluate a predictive model.
# MAGIC
# MAGIC ### References
# MAGIC
# MAGIC - [Data science product components (Confluence doc)](https://datakind.atlassian.net/wiki/spaces/TT/pages/237862913/Data+science+product+components+the+modeling+process)
# MAGIC - [Databricks Classification with AutoML](https://docs.databricks.com/en/machine-learning/automl/classification.html)
# MAGIC - [Databricks AutoML Python API reference](https://docs.databricks.com/en/machine-learning/automl/automl-api-reference.html)
# MAGIC - [Databricks runtimes release notes](https://docs.databricks.com/en/release-notes/runtime/index.html)
# MAGIC - TODO: [SCHOOL] website

# COMMAND ----------

# MAGIC %md
# MAGIC # setup

# COMMAND ----------

# MAGIC %sh python --version

# COMMAND ----------

# WARNING: AutoML/mlflow expect particular packages within certain version constraints
# overriding existing installs can result in errors and inability to load trained models
# install (minimal!) extra dependencies not provided by databricks runtime
# %pip install "student-success-tool==0.1.1" --no-deps
# %pip install git+https://github.com/datakind/student-success-tool.git@develop --no-deps

# COMMAND ----------

# MAGIC %restart_python

# COMMAND ----------

import logging
import os

import mlflow
import numpy as np
import pandas as pd
import sklearn.metrics
from databricks.connect import DatabricksSession
from databricks.sdk.runtime import dbutils

from student_success_tool import dataio, modeling, schemas, utils

# COMMAND ----------

logging.basicConfig(level=logging.INFO, force=True)
logging.getLogger("py4j").setLevel(logging.WARNING)  # ignore databricks logger

try:
    spark = DatabricksSession.builder.getOrCreate()
except Exception:
    logging.warning("unable to create spark session; are you in a Databricks runtime?")
    pass

# COMMAND ----------

# MAGIC %md
# MAGIC ## configuration

# COMMAND ----------

run_type = utils.databricks.get_db_widget_param("run_type", default="train")
dataset_name = utils.databricks.get_db_widget_param("dataset_name", default="labeled")
# should this be "job_id" and "run_id", separately
job_run_id = utils.databricks.get_db_widget_param("job_run_id", default="interactive")

logging.info(
    "'%s' run (id=%s) of notebook using dataset_name=%s",
    run_type,
    job_run_id,
    dataset_name,
)

# COMMAND ----------

assert run_type == "train"

# COMMAND ----------

# project configuration should be stored in a config file in TOML format
# it'll start out with just basic info: institution_id, institution_name
# but as each step of the pipeline gets built, more parameters will be moved
# from hard-coded notebook variables to shareable, persistent config fields
cfg = dataio.read_config("./config-TEMPLATE.toml", schema=schemas.pdp.PDPProjectConfig)
cfg

# COMMAND ----------

# MAGIC %md
# MAGIC # read modeling dataset

# COMMAND ----------

df = dataio.read.from_delta_table(
    cfg.datasets[dataset_name].preprocessed.table_path,
    spark_session=spark,
)
df.head()

# COMMAND ----------

# delta tables not great about maintaining dtypes; this may be needed
# df = df.convert_dtypes()

# COMMAND ----------

print(f"target proportions:\n{df[cfg.target_col].value_counts(normalize=True)}")

# COMMAND ----------

if cfg.split_col:
    print(f"split proportions:\n{df[cfg.split_col].value_counts(normalize=True)}")

# COMMAND ----------

if cfg.sample_weight_col:
    print(f"sample weights: {df[cfg.sample_weight_col].unique()}")

# COMMAND ----------

# MAGIC %md
# MAGIC # feature selection

# COMMAND ----------

# databricks freaks out during feature selection if autologging isn't disabled :shrug:
mlflow.autolog(disable=True)

# COMMAND ----------

# TODO: load feature selection params from the project config
# okay to hard-code it first then add it to the config later
selection_params = cfg.modeling.feature_selection.model_dump()
logging.info("selection params = %s", selection_params)

# COMMAND ----------

df_selected = modeling.feature_selection.select_features(
    (df.loc[df[cfg.split_col].eq("train"), :] if cfg.split_col else df),
    **selection_params,
)
print(f"rows x cols = {df_selected.shape}")
df_selected.head()

# COMMAND ----------

# HACK: we want to use selected columns for *all* splits, not just train
df = df.loc[:, df_selected.columns]

# COMMAND ----------

# MAGIC %md
# MAGIC # train model

# COMMAND ----------

# re-enable mlflow's autologging
mlflow.autolog(disable=False)

# COMMAND ----------

training_params = {
    "job_run_id": job_run_id,
    "institution_id": cfg.institution_id,
    "student_id_col": cfg.student_id_col,
    "target_col": cfg.target_col,
    "split_col": cfg.split_col,
    "sample_weight_col": cfg.sample_weight_col,
    "pos_label": cfg.pos_label,
    "optimization_metric": cfg.modeling.training.primary_metric,
    "timeout_minutes": cfg.modeling.training.timeout_minutes,
    "exclude_frameworks": cfg.modeling.training.exclude_frameworks,
    "exclude_cols": sorted(
        set((cfg.modeling.training.exclude_cols or []) + (cfg.student_group_cols or []))
    ),
}
logging.info("training params = %s", training_params)

# COMMAND ----------

summary = modeling.training.run_automl_classification(df, **training_params)

experiment_id = summary.experiment.experiment_id
run_id = summary.best_trial.mlflow_run_id
print(
    f"experiment_id: {experiment_id}"
    f"\nbest trial run_id: {run_id}"
    f"\n{training_params['optimization_metric']} metric distribution = {summary.metric_distribution}"
)

dbutils.jobs.taskValues.set(key="experiment_id", value=experiment_id)
dbutils.jobs.taskValues.set(key="run_id", value=run_id)

# COMMAND ----------

# MAGIC %md
# MAGIC # evaluate model

# COMMAND ----------

calibration_dir = "calibration"
preds_dir = "preds"
sensitivity_dir = "sensitivity"

# NOTE: AutoML geneerates a split column if not manually specified
split_col = training_params.get("split_col", "_automl_split_col_0000")

# COMMAND ----------

# only possible to do bias evaluation if you specify a split col for train/test/validate
# AutoML doesn't preserve student ids the training set, which we need for [reasons]
if evaluate_model_bias := (training_params.get("split_col") is not None):
    df_features = df.drop(columns=cfg.non_feature_cols)
else:
    df_features = modeling.evaluation.extract_training_data_from_model(experiment_id)

# COMMAND ----------

# Set the number of top runs to evaluate
top_x = 3
optimization_metric = training_params["optimization_metric"]

# Fetch all runs
runs = mlflow.search_runs(
    experiment_ids=[experiment_id],
    order_by=["metrics.m DESC"],
)

# Retrieve validation metric for sorting
search_metric = (
    f"metrics.val_{optimization_metric}"
    if optimization_metric in ["log_loss", "roc_auc"]
    else f"metrics.val_{optimization_metric}_score"
)

# Sort and select top run IDs based on min/max with loss vs. score
ascending_order = optimization_metric == "log_loss"
top_run_ids = (
    runs.sort_values(by=search_metric, ascending=ascending_order)
    .iloc[:top_x]["run_id"]
    .tolist()
)

# COMMAND ----------

for run_id in top_run_ids:
    with mlflow.start_run(run_id=run_id) as run:
        model = mlflow.sklearn.load_model(f"runs:/{run_id}/model")
        df_all_flags = pd.DataFrame()
        df_pred = df.assign(
            **{
                cfg.pred_col: model.predict(df_features),
                cfg.pred_prob_col: model.predict_proba(df_features)[:, 1],
            }
        )
        print(f"Processing run {run_id} - rows x cols = {df_pred.shape}")
        model_comp_fig = modeling.evaluation.compare_trained_models_plot(
            experiment_id, optimization_metric
        )
        mlflow.log_figure(model_comp_fig, "model_comparison.png")

        for split_name, split_data in df_pred.groupby(split_col):
            split_data.to_csv(f"/tmp/{split_name}_preds.csv", header=True, index=False)
            mlflow.log_artifact(
                local_path=f"/tmp/{split_name}_preds.csv",
                artifact_path=preds_dir,
            )

            hist_fig, cal_fig, sla_fig = modeling.evaluation.create_evaluation_plots(
                split_data,
                cfg.pred_prob_col,
                cfg.target_col,
                cfg.pos_label,
                split_name,
            )
            mlflow.log_figure(
                hist_fig,
                os.path.join(preds_dir, f"{split_name}_hist.png"),
            )
            mlflow.log_figure(
                cal_fig,
                os.path.join(calibration_dir, f"{split_name}_calibration.png"),
            )
            mlflow.log_figure(
                sla_fig,
                os.path.join(sensitivity_dir, f"{split_name}_sla.png"),
            )

            if evaluate_model_bias:
                for group in cfg.student_group_cols:
                    group_metrics = []
                    fnpr_data = []
                    for subgroup, subgroup_data in split_data.groupby(group):
                        labels = subgroup_data[cfg.target_col]
                        preds = subgroup_data[cfg.pred_col]
                        pred_probs = subgroup_data[cfg.pred_prob_col]
<<<<<<< HEAD
                        fnpr, fnpr_lower, fnpr_upper, num_positives = (
=======
                        fnpr, fnpr_lower, fnpr_upper, valid_samples_flag = (
>>>>>>> 2ae69943
                            modeling.bias_detection.calculate_fnpr_and_ci(labels, preds)
                        )

                        fnpr_data.append(
                            {
                                "group": group,
                                "subgroup": subgroup,
                                "fnpr": fnpr,
                                "ci": (fnpr_lower, fnpr_upper),
                                "size": len(subgroup_data),
<<<<<<< HEAD
                                "number_of_positive_samples": num_positives,
=======
                                "fnpr_sample_threshold_met": valid_samples_flag,
>>>>>>> 2ae69943
                            }
                        )

                        subgroup_metrics = {
                            "Subgroup": subgroup,
                            "Number of Samples": len(subgroup_data),
                            "Actual Target Prevalence": round(labels.mean(), 2),
                            "Predicted Target Prevalence": round(preds.mean(), 2),
                            "FNPR": round(fnpr, 2),
<<<<<<< HEAD
                            "Number of Positive Samples": num_positives,
=======
                            # if we have less than 50 samples for TP or FN, then
                            # our threshold is NOT met and FNPR is likely not reliable.
                            "Valid FNPR Calculation": valid_samples_flag,
>>>>>>> 2ae69943
                            "Accuracy": round(
                                sklearn.metrics.accuracy_score(labels, preds), 2
                            ),
                            "Precision": round(
                                sklearn.metrics.precision_score(
                                    labels,
                                    preds,
                                    pos_label=cfg.pos_label,
                                    zero_division=np.nan,
                                ),
                                2,
                            ),
                            "Recall": round(
                                sklearn.metrics.recall_score(
                                    labels,
                                    preds,
                                    pos_label=cfg.pos_label,
                                    zero_division=np.nan,
                                ),
                                2,
                            ),
                            "Log Loss": round(
                                sklearn.metrics.log_loss(
                                    labels, pred_probs, labels=[False, True]
                                ),
                                2,
                            ),
                        }

                        for metric, value in subgroup_metrics.items():
                            if metric not in {
                                "Subgroup",
                                "Number of Samples",
                            }:
                                mlflow.log_metric(
                                    f"{split_name}_{group}_metrics/{metric}_subgroup{subgroup}",
                                    value,
                                )

                        group_metrics.append(subgroup_metrics)

                    df_group_metrics = pd.DataFrame(group_metrics)
                    metrics_tmp_path = f"/tmp/{split_name}_{group}_metrics.csv"
                    df_group_metrics.to_csv(metrics_tmp_path, index=False)
                    mlflow.log_artifact(
                        local_path=metrics_tmp_path, artifact_path="subgroup_metrics"
                    )

                    bias_flags = modeling.bias_detection.flag_bias(
                        fnpr_data, split_name
                    )

                    for flag in bias_flags:
                        if flag["flag"] != "🟢 NO BIAS":
                            print(
                                f"""Run {run_id}: {flag["group"]} on {flag["split_name"]} - {flag["subgroups"]}, 
                                FNPR Difference: {flag["percentage_difference"]:.2f}% ({flag["type"]}) [{flag["flag"]}]"""
                            )

                    df_bias_flags = pd.DataFrame(bias_flags)
<<<<<<< HEAD
                    df_all_flags = pd.concat(
                        [df_all_flags, df_bias_flags], ignore_index=True
                    ) if not df_bias_flags.empty else df_all_flags

        for flag in modeling.bias_detection.FLAG_NAMES.keys():
            flag_name = modeling.bias_detection.FLAG_NAMES[flag]
            df_flag = df_all_flags[df_all_flags["flag"] == flag].sort_values(
                by="percentage_difference", ascending=False
            ) if df_all_flags.shape[0] > 0 else None
            if df_flag is not None:
                bias_tmp_path = f"/tmp/{flag_name}_flags.csv"
                df_flag.to_csv(bias_tmp_path, index=False)
                mlflow.log_artifact(local_path=bias_tmp_path, artifact_path="bias_flags")
=======
                    df_all_flags = (
                        pd.concat([df_all_flags, df_bias_flags], ignore_index=True)
                        if not df_bias_flags.empty
                        else df_all_flags
                    )

        for flag in modeling.bias_detection.FLAG_NAMES.keys():
            flag_name = modeling.bias_detection.FLAG_NAMES[flag]
            df_flag = (
                df_all_flags[df_all_flags["flag"] == flag].sort_values(
                    by="percentage_difference", ascending=False
                )
                if df_all_flags.shape[0] > 0
                else None
            )
            if df_flag is not None:
                bias_tmp_path = f"/tmp/{flag_name}_flags.csv"
                df_flag.to_csv(bias_tmp_path, index=False)
                mlflow.log_artifact(
                    local_path=bias_tmp_path, artifact_path="bias_flags"
                )
>>>>>>> 2ae69943
mlflow.end_run()

# COMMAND ----------

# MAGIC %md
# MAGIC # evaluate model

# COMMAND ----------

# Evaluation permutation importance for top model
model = mlflow.sklearn.load_model(f"runs:/{top_run_ids[0]}/model")
ax = modeling.evaluation.plot_features_permutation_importance(
    model,
    df_features,
    df[cfg.target_col],
    scoring=sklearn.metrics.make_scorer(
        sklearn.metrics.log_loss, greater_is_better=False
    ),
    sample_weight=df[cfg.sample_weight_col],
    random_state=cfg.random_state,
)
fig = ax.get_figure()
fig.tight_layout()
# save plot via mlflow into experiment artifacts folder
with mlflow.start_run(run_id=run_id) as run:
    mlflow.log_figure(fig, "test_features_permutation_importance.png")<|MERGE_RESOLUTION|>--- conflicted
+++ resolved
@@ -300,11 +300,7 @@
                         labels = subgroup_data[cfg.target_col]
                         preds = subgroup_data[cfg.pred_col]
                         pred_probs = subgroup_data[cfg.pred_prob_col]
-<<<<<<< HEAD
                         fnpr, fnpr_lower, fnpr_upper, num_positives = (
-=======
-                        fnpr, fnpr_lower, fnpr_upper, valid_samples_flag = (
->>>>>>> 2ae69943
                             modeling.bias_detection.calculate_fnpr_and_ci(labels, preds)
                         )
 
@@ -315,11 +311,7 @@
                                 "fnpr": fnpr,
                                 "ci": (fnpr_lower, fnpr_upper),
                                 "size": len(subgroup_data),
-<<<<<<< HEAD
                                 "number_of_positive_samples": num_positives,
-=======
-                                "fnpr_sample_threshold_met": valid_samples_flag,
->>>>>>> 2ae69943
                             }
                         )
 
@@ -329,13 +321,7 @@
                             "Actual Target Prevalence": round(labels.mean(), 2),
                             "Predicted Target Prevalence": round(preds.mean(), 2),
                             "FNPR": round(fnpr, 2),
-<<<<<<< HEAD
                             "Number of Positive Samples": num_positives,
-=======
-                            # if we have less than 50 samples for TP or FN, then
-                            # our threshold is NOT met and FNPR is likely not reliable.
-                            "Valid FNPR Calculation": valid_samples_flag,
->>>>>>> 2ae69943
                             "Accuracy": round(
                                 sklearn.metrics.accuracy_score(labels, preds), 2
                             ),
@@ -396,21 +382,6 @@
                             )
 
                     df_bias_flags = pd.DataFrame(bias_flags)
-<<<<<<< HEAD
-                    df_all_flags = pd.concat(
-                        [df_all_flags, df_bias_flags], ignore_index=True
-                    ) if not df_bias_flags.empty else df_all_flags
-
-        for flag in modeling.bias_detection.FLAG_NAMES.keys():
-            flag_name = modeling.bias_detection.FLAG_NAMES[flag]
-            df_flag = df_all_flags[df_all_flags["flag"] == flag].sort_values(
-                by="percentage_difference", ascending=False
-            ) if df_all_flags.shape[0] > 0 else None
-            if df_flag is not None:
-                bias_tmp_path = f"/tmp/{flag_name}_flags.csv"
-                df_flag.to_csv(bias_tmp_path, index=False)
-                mlflow.log_artifact(local_path=bias_tmp_path, artifact_path="bias_flags")
-=======
                     df_all_flags = (
                         pd.concat([df_all_flags, df_bias_flags], ignore_index=True)
                         if not df_bias_flags.empty
@@ -432,7 +403,6 @@
                 mlflow.log_artifact(
                     local_path=bias_tmp_path, artifact_path="bias_flags"
                 )
->>>>>>> 2ae69943
 mlflow.end_run()
 
 # COMMAND ----------
